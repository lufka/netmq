<<<<<<< HEAD
/*
    Copyright (c) 2009-2011 250bpm s.r.o.
    Copyright (c) 2007-2009 iMatix Corporation
    Copyright (c) 2011 VMware, Inc.
    Copyright (c) 2007-2011 Other contributors as noted in the AUTHORS file

    This file is part of 0MQ.

    0MQ is free software; you can redistribute it and/or modify it under
    the terms of the GNU Lesser General Public License as published by
    the Free Software Foundation; either version 3 of the License, or
    (at your option) any later version.

    0MQ is distributed in the hope that it will be useful,
    but WITHOUT ANY WARRANTY; without even the implied warranty of
    MERCHANTABILITY or FITNESS FOR A PARTICULAR PURPOSE.  See the
    GNU Lesser General Public License for more details.

    You should have received a copy of the GNU Lesser General Public License
    along with this program.  If not, see <http://www.gnu.org/licenses/>.
*/

using System;
using System.Diagnostics;

//import org.slf4j.Logger;
//import org.slf4j.LoggerFactory;

//  Note that pipe can be stored in three different arrays.
//  The array of inbound pipes (1), the array of outbound pipes (2) and
//  the generic array of pipes to deallocate (3).
namespace NetMQ.zmq
{
	public class Pipe : ZObject {

		//private static Logger LOG = LoggerFactory.getLogger(Pipe.class);
    
		public interface IPipeEvents {

			void ReadActivated(Pipe pipe);
			void WriteActivated(Pipe pipe);
			void Hiccuped(Pipe pipe);
			void Terminated(Pipe pipe);
        

		}
		//  Underlying pipes for both directions.
		private YPipe<Msg> m_inpipe;
		private YPipe<Msg> m_outpipe;

		//  Can the pipe be read from / written to?
		private bool m_inActive;
		private bool m_outActive;

		//  High watermark for the outbound pipe.
		private readonly int m_hwm;

		//  Low watermark for the inbound pipe.
		private readonly int m_lwm;

		//  Number of messages read and written so far.
		private long m_msgsRead;
		private long m_msgsWritten;

		//  Last received peer's msgs_read. The actual number in the peer
		//  can be higher at the moment.
		private long m_peersMsgsRead;

		//  The pipe object on the other side of the pipepair.
		private Pipe m_peer;

		//  Sink to send events to.
		private IPipeEvents m_sink;
    
		//  State of the pipe endpoint. Active is common state before any
		//  termination begins. Delimited means that delimiter was read from
		//  pipe before term command was received. Pending means that term
		//  command was already received from the peer but there are still
		//  pending messages to read. Terminating means that all pending
		//  messages were already read and all we are waiting for is ack from
		//  the peer. Terminated means that 'terminate' was explicitly called
		//  by the user. Double_terminated means that user called 'terminate'
		//  and then we've got term command from the peer as well.
		enum State {
			Active,
			Delimited,
			Pending,
			Terminating,
			Terminated,
			DoubleTerminated
		} ;
		private State m_state;

		//  If true, we receive all the pending inbound messages before
		//  terminating. If false, we terminate immediately when the peer
		//  asks us to.
		private bool m_delay;

		//  Identity of the writer. Used uniquely by the reader side.

		private readonly ZObject m_parent;
    
		//  Constructor is private. Pipe can only be created using
		//  pipepair function.
		private Pipe (ZObject parent, YPipe<Msg> inpipe, YPipe<Msg> outpipe,
		              int inhwm, int outhwm, bool delay) : base(parent)
		{
			m_parent = parent;
			m_inpipe = inpipe;
			m_outpipe = outpipe;
			m_inActive = true;
			m_outActive = true;
			m_hwm = outhwm;
			m_lwm = ComputeLwm (inhwm);
			m_msgsRead = 0;
			m_msgsWritten = 0;
			m_peersMsgsRead = 0;
			m_peer = null ;
			m_sink = null ;
			m_state = State.Active;
			m_delay = delay;					
		}
	
		//  Create a pipepair for bi-directional transfer of messages.
		//  First HWM is for messages passed from first pipe to the second pipe.
		//  Second HWM is for messages passed from second pipe to the first pipe.
		//  Delay specifies how the pipe behaves when the peer terminates. If true
		//  pipe receives all the pending messages before terminating, otherwise it
		//  terminates straight away.
		public static void Pipepair(ZObject[] parents, Pipe[] pipes, int[] hwms,
		                            bool[] delays) {
		
			//   Creates two pipe objects. These objects are connected by two ypipes,
			//   each to pass messages in one direction.
	            
			YPipe<Msg> upipe1 = new YPipe<Msg>(Config.MessagePipeGranularity, "upipe1");
			YPipe<Msg> upipe2 = new YPipe<Msg>(Config.MessagePipeGranularity, "upipe2");
	            
			pipes [0] = new Pipe(parents [0], upipe1, upipe2,
			                      hwms [1], hwms [0], delays [0]);
			pipes [1] = new Pipe(parents [1], upipe2, upipe1,
			                      hwms [0], hwms [1], delays [1]);
	            
			pipes [0].SetPeer (pipes [1]);
			pipes [1].SetPeer (pipes [0]);

		                            }
	
		//  Pipepair uses this function to let us know about
		//  the peer pipe object.
		private void SetPeer (Pipe peer)
		{
			//  Peer can be set once only.
			Debug.Assert(peer != null);
			m_peer = peer;
		}
    
		//  Specifies the object to send events to.
		public void SetEventSink(IPipeEvents sink) {
			Debug.Assert(m_sink == null);
			m_sink = sink;
		}

		public Blob Identity { get; set; }

		//  Returns true if there is at least one message to read in the pipe.
		public bool CheckRead() {
			if (!m_inActive || (m_state != State.Active && m_state != State.Pending))
				return false;

			//  Check if there's an item in the pipe.
			if (!m_inpipe.CheckRead ()) {
				m_inActive = false;
				return false;
			}

			//  If the next item in the pipe is message delimiter,
			//  initiate termination process.
			if (IsDelimiter(m_inpipe.Probe ())) {
				Msg msg = m_inpipe.Read ();
				Debug.Assert(msg != null);
				Delimit ();
				return false;
			}

			return true;
		}
    

		//  Reads a message to the underlying pipe.
		public Msg Read()
		{
			if (!m_inActive || (m_state != State.Active && m_state != State.Pending))
				return null;

			Msg msg = m_inpipe.Read ();

			if (msg == null) {
				m_inActive = false;
				return null;
			}

			//  If delimiter was read, start termination process of the pipe.
			if (msg.IsDelimiter ) {
				Delimit ();
				return null;
			}

			if (!msg.HasMore)
				m_msgsRead++;

			if (m_lwm > 0 && m_msgsRead % m_lwm == 0)
				SendActivateWrite (m_peer, m_msgsRead);

			return msg;
		}
    
		//  Checks whether messages can be written to the pipe. If writing
		//  the message would cause high watermark the function returns false.
		public bool CheckWrite ()
		{
			if (!m_outActive || m_state != State.Active)
				return false;

			bool full = m_hwm > 0 && m_msgsWritten - m_peersMsgsRead == (long) (m_hwm);

			if (full) {
				m_outActive = false;
				return false;
			}

			return true;
		}

		//  Writes a message to the underlying pipe. Returns false if the
		//  message cannot be written because high watermark was reached.
		public bool Write (Msg msg)
		{
			if (!CheckWrite ())
				return false;

			bool more = msg.HasMore;
			m_outpipe.Write (msg, more);
			//if (LOG.isDebugEnabled()) {
			//    LOG.debug(parent.ToString() + " write " + msg_);
			//}

			if (!more)
				m_msgsWritten++;

			return true;
		}


		//  Remove unfinished parts of the outbound message from the pipe.
		public void Rollback ()
		{
			//  Remove incomplete message from the outbound pipe.
			Msg msg;
			if (m_outpipe!= null) {
				while ((msg = m_outpipe.Unwrite ()) != null) {
					Debug.Assert((msg.Flags & MsgFlags.More) != 0);
					//msg.close ();
				}
			}
		}
    
		//  Flush the messages downsteam.
		public void Flush ()
		{
			//  The peer does not exist anymore at this point.
			if (m_state == State.Terminating)
				return;

			if (m_outpipe != null && !m_outpipe.Flush ()) {
				SendActivateRead (m_peer);
			} 
		}


		override
			protected void ProcessActivateRead ()
		{
			if (!m_inActive && (m_state == State.Active || m_state == State.Pending)) {
				m_inActive = true;
				m_sink.ReadActivated (this);
			}
		}

		override
			protected void ProcessActivateWrite (long msgsRead)
		{
			//  Remember the peers's message sequence number.
			m_peersMsgsRead = msgsRead;

			if (!m_outActive && m_state == State.Active) {
				m_outActive = true;
				m_sink.WriteActivated (this);
			}
		}


		protected override void ProcessHiccup(Object pipe)
		{
			//  Destroy old outpipe. Note that the read end of the pipe was already
			//  migrated to this thread.
			Debug.Assert(m_outpipe != null);
			m_outpipe.Flush ();
			while (m_outpipe.Read () !=null) {
			}

			//  Plug in the new outpipe.
			Debug.Assert(pipe != null);
			m_outpipe = (YPipe<Msg>) pipe;
			m_outActive = true;

			//  If appropriate, notify the user about the hiccup.
			if (m_state == State.Active)
				m_sink.Hiccuped (this);
		}
    
		override
			protected void ProcessPipeTerm ()
		{
			//  This is the simple case of peer-induced termination. If there are no
			//  more pending messages to read, or if the pipe was configured to drop
			//  pending messages, we can move directly to the terminating state.
			//  Otherwise we'll hang up in pending state till all the pending messages
			//  are sent.
			if (m_state == State.Active) {
				if (!m_delay) {
					m_state = State.Terminating;
					m_outpipe = null;
					SendPipeTermAck (m_peer);
				}
				else
					m_state = State.Pending;
				return;
			}

			//  Delimiter happened to arrive before the term command. Now we have the
			//  term command as well, so we can move straight to terminating state.
			if (m_state == State.Delimited) {
				m_state = State.Terminating;
				m_outpipe = null;
				SendPipeTermAck (m_peer);
				return;
			}

			//  This is the case where both ends of the pipe are closed in parallel.
			//  We simply reply to the request by ack and continue waiting for our
			//  own ack.
			if (m_state == State.Terminated) {
				m_state = State.DoubleTerminated;
				m_outpipe = null;
				SendPipeTermAck (m_peer);
				return;
			}

			//  pipe_term is invalid in other states.
			Debug.Assert(false);
		}
    
		override
			protected void ProcessPipeTermAck ()
		{
			//  Notify the user that all the references to the pipe should be dropped.
			Debug.Assert(m_sink!=null);
			m_sink.Terminated (this);

			//  In terminating and double_terminated states there's nothing to do.
			//  Simply deallocate the pipe. In terminated state we have to ack the
			//  peer before deallocating this side of the pipe. All the other states
			//  are invalid.
			if (m_state == State.Terminated) {
				m_outpipe = null;
				SendPipeTermAck (m_peer);
			}
			else
				Debug.Assert(m_state == State.Terminating || m_state == State.DoubleTerminated);

			//  We'll deallocate the inbound pipe, the peer will deallocate the outbound
			//  pipe (which is an inbound pipe from its point of view).
			//  First, delete all the unread messages in the pipe. We have to do it by
			//  hand because msg_t doesn't have automatic destructor. Then deallocate
			//  the ypipe itself.
			while (m_inpipe.Read () != null) {
			}
        
			m_inpipe = null;

			//  Deallocate the pipe object
		}

		//  Ask pipe to terminate. The termination will happen asynchronously
		//  and user will be notified about actual deallocation by 'terminated'
		//  event. If delay is true, the pending messages will be processed
		//  before actual shutdown.
		public void Terminate (bool delay)
		{
			//  Overload the value specified at pipe creation.
			m_delay = delay;

			//  If terminate was already called, we can ignore the duplicit invocation.
			if (m_state == State.Terminated || m_state == State.DoubleTerminated)
				return;

				//  If the pipe is in the phase of async termination, it's going to
				//  closed anyway. No need to do anything special here.
			else if (m_state == State.Terminating)
				return;

				//  The simple sync termination case. Ask the peer to terminate and wait
				//  for the ack.
			else if (m_state == State.Active) {
				SendPipeTerm (m_peer);
				m_state = State.Terminated;
			}

				//  There are still pending messages available, but the user calls
				//  'terminate'. We can act as if all the pending messages were read.
			else if (m_state == State.Pending && !m_delay) {
				m_outpipe = null;
				SendPipeTermAck (m_peer);
				m_state = State.Terminating;
			}

				//  If there are pending messages still availabe, do nothing.
			else if (m_state == State.Pending) {
			}

				//  We've already got delimiter, but not term command yet. We can ignore
				//  the delimiter and ack synchronously terminate as if we were in
				//  active state.
			else if (m_state == State.Delimited) {
				SendPipeTerm (m_peer);
				m_state = State.Terminated;
			}

				//  There are no other states.
			else
				Debug.Assert(false);

			//  Stop outbound flow of messages.
			m_outActive = false;

			if (m_outpipe != null) {

				//  Drop any unfinished outbound messages.
				Rollback ();

				//  Write the delimiter into the pipe. Note that watermarks are not
				//  checked; thus the delimiter can be written even when the pipe is full.
            
				Msg msg = new Msg();
				msg.InitDelimiter ();
				m_outpipe.Write (msg, false);
				Flush ();
            
			}
		}
    

		//  Returns true if the message is delimiter; false otherwise.
		private static bool IsDelimiter(Msg msg) {
			return msg.IsDelimiter ;
		}

		//  Computes appropriate low watermark from the given high watermark.
		private static int ComputeLwm (int hwm)
		{
			//  Compute the low water mark. Following point should be taken
			//  into consideration:
			//
			//  1. LWM has to be less than HWM.
			//  2. LWM cannot be set to very low value (such as zero) as after filling
			//     the queue it would start to refill only after all the messages are
			//     read from it and thus unnecessarily hold the progress back.
			//  3. LWM cannot be set to very high value (such as HWM-1) as it would
			//     result in lock-step filling of the queue - if a single message is
			//     read from a full queue, writer thread is resumed to write exactly one
			//     message to the queue and go back to sleep immediately. This would
			//     result in low performance.
			//
			//  Given the 3. it would be good to keep HWM and LWM as far apart as
			//  possible to reduce the thread switching overhead to almost zero,
			//  say HWM-LWM should be max_wm_delta.
			//
			//  That done, we still we have to account for the cases where
			//  HWM < max_wm_delta thus driving LWM to negative numbers.
			//  Let's make LWM 1/2 of HWM in such cases.
			int result = (hwm > Config.MaxWatermarkDelta * 2) ?
			                                                   	hwm - Config.MaxWatermarkDelta : (hwm + 1) / 2;

			return result;
		}
	

		//  Handler for delimiter read from the pipe.
		private void Delimit ()
		{
			if (m_state == State.Active) {
				m_state = State.Delimited;
				return;
			}

			if (m_state == State.Pending) {
				m_outpipe = null;
				SendPipeTermAck (m_peer);
				m_state = State.Terminating;
				return;
			}

			//  Delimiter in any other state is invalid.
			Debug.Assert(false);
		}

 
		//  Temporaraily disconnects the inbound message stream and drops
		//  all the messages on the fly. Causes 'hiccuped' event to be generated
		//  in the peer.
		public void Hiccup() {
			//  If termination is already under way do nothing.
			if (m_state != State.Active)
				return;

			//  We'll drop the pointer to the inpipe. From now on, the peer is
			//  responsible for deallocating it.
			m_inpipe = null;

			//  Create new inpipe.
			m_inpipe = new YPipe<Msg>(Config.MessagePipeGranularity, "inpipe");
			m_inActive = true;

			//  Notify the peer about the hiccup.
			SendHiccup (m_peer, m_inpipe);

		}



    
		public override String ToString() {
			return base.ToString() + "[" + m_parent + "]";
		}


	}
}
=======
/*
    Copyright (c) 2009-2011 250bpm s.r.o.
    Copyright (c) 2007-2009 iMatix Corporation
    Copyright (c) 2011 VMware, Inc.
    Copyright (c) 2007-2011 Other contributors as noted in the AUTHORS file

    This file is part of 0MQ.

    0MQ is free software; you can redistribute it and/or modify it under
    the terms of the GNU Lesser General Public License as published by
    the Free Software Foundation; either version 3 of the License, or
    (at your option) any later version.

    0MQ is distributed in the hope that it will be useful,
    but WITHOUT ANY WARRANTY; without even the implied warranty of
    MERCHANTABILITY or FITNESS FOR A PARTICULAR PURPOSE.  See the
    GNU Lesser General Public License for more details.

    You should have received a copy of the GNU Lesser General Public License
    along with this program.  If not, see <http://www.gnu.org/licenses/>.
*/

using System;
using System.Diagnostics;

//import org.slf4j.Logger;
//import org.slf4j.LoggerFactory;

//  Note that pipe can be stored in three different arrays.
//  The array of inbound pipes (1), the array of outbound pipes (2) and
//  the generic array of pipes to deallocate (3).
namespace NetMQ.zmq
{
	public class Pipe : ZObject {

		//private static Logger LOG = LoggerFactory.getLogger(Pipe.class);
    
		public interface IPipeEvents {

			void ReadActivated(Pipe pipe);
			void WriteActivated(Pipe pipe);
			void Hiccuped(Pipe pipe);
			void Terminated(Pipe pipe);
        

		}
		//  Underlying pipes for both directions.
		private YPipe<Msg> m_inpipe;
		private YPipe<Msg> m_outpipe;

		//  Can the pipe be read from / written to?
		private bool m_inActive;
		private bool m_outActive;

		//  High watermark for the outbound pipe.
		private readonly int m_hwm;

		//  Low watermark for the inbound pipe.
		private readonly int m_lwm;

		//  Number of messages read and written so far.
		private long m_msgsRead;
		private long m_msgsWritten;

		//  Last received peer's msgs_read. The actual number in the peer
		//  can be higher at the moment.
		private long m_peersMsgsRead;

		//  The pipe object on the other side of the pipepair.
		private Pipe m_peer;

		//  Sink to send events to.
		private IPipeEvents m_sink;
    
		//  State of the pipe endpoint. Active is common state before any
		//  termination begins. Delimited means that delimiter was read from
		//  pipe before term command was received. Pending means that term
		//  command was already received from the peer but there are still
		//  pending messages to read. Terminating means that all pending
		//  messages were already read and all we are waiting for is ack from
		//  the peer. Terminated means that 'terminate' was explicitly called
		//  by the user. Double_terminated means that user called 'terminate'
		//  and then we've got term command from the peer as well.
		enum State {
			Active,
			Delimited,
			Pending,
			Terminating,
			Terminated,
			DoubleTerminated
		} ;
		private State m_state;

		//  If true, we receive all the pending inbound messages before
		//  terminating. If false, we terminate immediately when the peer
		//  asks us to.
		private bool m_delay;

		//  Identity of the writer. Used uniquely by the reader side.

		private readonly ZObject m_parent;
    
		//  Constructor is private. Pipe can only be created using
		//  pipepair function.
		private Pipe (ZObject parent, YPipe<Msg> inpipe, YPipe<Msg> outpipe,
		              int inhwm, int outhwm, bool delay) : base(parent)
		{
			m_parent = parent;
			m_inpipe = inpipe;
			m_outpipe = outpipe;
			m_inActive = true;
			m_outActive = true;
			m_hwm = outhwm;
			m_lwm = ComputeLwm (inhwm);
			m_msgsRead = 0;
			m_msgsWritten = 0;
			m_peersMsgsRead = 0;
			m_peer = null ;
			m_sink = null ;
			m_state = State.Active;
			m_delay = delay;					
		}
	
		//  Create a pipepair for bi-directional transfer of messages.
		//  First HWM is for messages passed from first pipe to the second pipe.
		//  Second HWM is for messages passed from second pipe to the first pipe.
		//  Delay specifies how the pipe behaves when the peer terminates. If true
		//  pipe receives all the pending messages before terminating, otherwise it
		//  terminates straight away.
		public static void Pipepair(ZObject[] parents, Pipe[] pipes, int[] hwms,
		                            bool[] delays) {
		
			//   Creates two pipe objects. These objects are connected by two ypipes,
			//   each to pass messages in one direction.
	            
			YPipe<Msg> upipe1 = new YPipe<Msg>(Config.MessagePipeGranularity);
			YPipe<Msg> upipe2 = new YPipe<Msg>(Config.MessagePipeGranularity);
	            
			pipes [0] = new Pipe(parents [0], upipe1, upipe2,
			                      hwms [1], hwms [0], delays [0]);
			pipes [1] = new Pipe(parents [1], upipe2, upipe1,
			                      hwms [0], hwms [1], delays [1]);
	            
			pipes [0].SetPeer (pipes [1]);
			pipes [1].SetPeer (pipes [0]);

		                            }
	
		//  Pipepair uses this function to let us know about
		//  the peer pipe object.
		private void SetPeer (Pipe peer)
		{
			//  Peer can be set once only.
			Debug.Assert(peer != null);
			m_peer = peer;
		}
    
		//  Specifies the object to send events to.
		public void SetEventSink(IPipeEvents sink) {
			Debug.Assert(m_sink == null);
			m_sink = sink;
		}

		public Blob Identity { get; set; }

		//  Returns true if there is at least one message to read in the pipe.
		public bool CheckRead() {
			if (!m_inActive || (m_state != State.Active && m_state != State.Pending))
				return false;

			//  Check if there's an item in the pipe.
			if (!m_inpipe.CheckRead ()) {
				m_inActive = false;
				return false;
			}

			//  If the next item in the pipe is message delimiter,
			//  initiate termination process.
			if (IsDelimiter(m_inpipe.Probe ())) {
				Msg msg = m_inpipe.Read ();
				Debug.Assert(msg != null);
				Delimit ();
				return false;
			}

			return true;
		}
    

		//  Reads a message to the underlying pipe.
		public Msg Read()
		{
			if (!m_inActive || (m_state != State.Active && m_state != State.Pending))
				return null;

			Msg msg = m_inpipe.Read ();

			if (msg == null) {
				m_inActive = false;
				return null;
			}

			//  If delimiter was read, start termination process of the pipe.
			if (msg.IsDelimiter ) {
				Delimit ();
				return null;
			}

			if (!msg.HasMore)
				m_msgsRead++;

			if (m_lwm > 0 && m_msgsRead % m_lwm == 0)
				SendActivateWrite (m_peer, m_msgsRead);

			return msg;
		}
    
		//  Checks whether messages can be written to the pipe. If writing
		//  the message would cause high watermark the function returns false.
		public bool CheckWrite ()
		{
			if (!m_outActive || m_state != State.Active)
				return false;

			bool full = m_hwm > 0 && m_msgsWritten - m_peersMsgsRead == (long) (m_hwm);

			if (full) {
				m_outActive = false;
				return false;
			}

			return true;
		}

		//  Writes a message to the underlying pipe. Returns false if the
		//  message cannot be written because high watermark was reached.
		public bool Write (Msg msg)
		{
			if (!CheckWrite ())
				return false;

			bool more = msg.HasMore;
			m_outpipe.Write (msg, more);
			//if (LOG.isDebugEnabled()) {
			//    LOG.debug(parent.ToString() + " write " + msg_);
			//}

			if (!more)
				m_msgsWritten++;

			return true;
		}


		//  Remove unfinished parts of the outbound message from the pipe.
		public void Rollback ()
		{
			//  Remove incomplete message from the outbound pipe.
			Msg msg;
			if (m_outpipe!= null) {
				while ((msg = m_outpipe.Unwrite ()) != null) {
					Debug.Assert((msg.Flags & MsgFlags.More) != 0);
					//msg.close ();
				}
			}
		}
    
		//  Flush the messages downsteam.
		public void Flush ()
		{
			//  The peer does not exist anymore at this point.
			if (m_state == State.Terminating)
				return;

			if (m_outpipe != null && !m_outpipe.Flush ()) {
				SendActivateRead (m_peer);
			} 
		}


		override
			protected void ProcessActivateRead ()
		{
			if (!m_inActive && (m_state == State.Active || m_state == State.Pending)) {
				m_inActive = true;
				m_sink.ReadActivated (this);
			}
		}

		override
			protected void ProcessActivateWrite (long msgsRead)
		{
			//  Remember the peers's message sequence number.
			m_peersMsgsRead = msgsRead;

			if (!m_outActive && m_state == State.Active) {
				m_outActive = true;
				m_sink.WriteActivated (this);
			}
		}


		protected override void ProcessHiccup(Object pipe)
		{
			//  Destroy old outpipe. Note that the read end of the pipe was already
			//  migrated to this thread.
			Debug.Assert(m_outpipe != null);
			m_outpipe.Flush ();
			while (m_outpipe.Read () !=null) {
			}

			//  Plug in the new outpipe.
			Debug.Assert(pipe != null);
			m_outpipe = (YPipe<Msg>) pipe;
			m_outActive = true;

			//  If appropriate, notify the user about the hiccup.
			if (m_state == State.Active)
				m_sink.Hiccuped (this);
		}
    
		override
			protected void ProcessPipeTerm ()
		{
			//  This is the simple case of peer-induced termination. If there are no
			//  more pending messages to read, or if the pipe was configured to drop
			//  pending messages, we can move directly to the terminating state.
			//  Otherwise we'll hang up in pending state till all the pending messages
			//  are sent.
			if (m_state == State.Active) {
				if (!m_delay) {
					m_state = State.Terminating;
					m_outpipe = null;
					SendPipeTermAck (m_peer);
				}
				else
					m_state = State.Pending;
				return;
			}

			//  Delimiter happened to arrive before the term command. Now we have the
			//  term command as well, so we can move straight to terminating state.
			if (m_state == State.Delimited) {
				m_state = State.Terminating;
				m_outpipe = null;
				SendPipeTermAck (m_peer);
				return;
			}

			//  This is the case where both ends of the pipe are closed in parallel.
			//  We simply reply to the request by ack and continue waiting for our
			//  own ack.
			if (m_state == State.Terminated) {
				m_state = State.DoubleTerminated;
				m_outpipe = null;
				SendPipeTermAck (m_peer);
				return;
			}

			//  pipe_term is invalid in other states.
			Debug.Assert(false);
		}
    
		override
			protected void ProcessPipeTermAck ()
		{
			//  Notify the user that all the references to the pipe should be dropped.
			Debug.Assert(m_sink!=null);
			m_sink.Terminated (this);

			//  In terminating and double_terminated states there's nothing to do.
			//  Simply deallocate the pipe. In terminated state we have to ack the
			//  peer before deallocating this side of the pipe. All the other states
			//  are invalid.
			if (m_state == State.Terminated) {
				m_outpipe = null;
				SendPipeTermAck (m_peer);
			}
			else
				Debug.Assert(m_state == State.Terminating || m_state == State.DoubleTerminated);

			//  We'll deallocate the inbound pipe, the peer will deallocate the outbound
			//  pipe (which is an inbound pipe from its point of view).
			//  First, delete all the unread messages in the pipe. We have to do it by
			//  hand because msg_t doesn't have automatic destructor. Then deallocate
			//  the ypipe itself.
			while (m_inpipe.Read () != null) {
			}
        
			m_inpipe = null;

			//  Deallocate the pipe object
		}

		//  Ask pipe to terminate. The termination will happen asynchronously
		//  and user will be notified about actual deallocation by 'terminated'
		//  event. If delay is true, the pending messages will be processed
		//  before actual shutdown.
		public void Terminate (bool delay)
		{
			//  Overload the value specified at pipe creation.
			m_delay = delay;

			//  If terminate was already called, we can ignore the duplicit invocation.
			if (m_state == State.Terminated || m_state == State.DoubleTerminated)
				return;

				//  If the pipe is in the phase of async termination, it's going to
				//  closed anyway. No need to do anything special here.
			else if (m_state == State.Terminating)
				return;

				//  The simple sync termination case. Ask the peer to terminate and wait
				//  for the ack.
			else if (m_state == State.Active) {
				SendPipeTerm (m_peer);
				m_state = State.Terminated;
			}

				//  There are still pending messages available, but the user calls
				//  'terminate'. We can act as if all the pending messages were read.
			else if (m_state == State.Pending && !m_delay) {
				m_outpipe = null;
				SendPipeTermAck (m_peer);
				m_state = State.Terminating;
			}

				//  If there are pending messages still availabe, do nothing.
			else if (m_state == State.Pending) {
			}

				//  We've already got delimiter, but not term command yet. We can ignore
				//  the delimiter and ack synchronously terminate as if we were in
				//  active state.
			else if (m_state == State.Delimited) {
				SendPipeTerm (m_peer);
				m_state = State.Terminated;
			}

				//  There are no other states.
			else
				Debug.Assert(false);

			//  Stop outbound flow of messages.
			m_outActive = false;

			if (m_outpipe != null) {

				//  Drop any unfinished outbound messages.
				Rollback ();

				//  Write the delimiter into the pipe. Note that watermarks are not
				//  checked; thus the delimiter can be written even when the pipe is full.
            
				Msg msg = new Msg();
				msg.InitDelimiter ();
				m_outpipe.Write (msg, false);
				Flush ();
            
			}
		}
    

		//  Returns true if the message is delimiter; false otherwise.
		private static bool IsDelimiter(Msg msg) {
			return msg.IsDelimiter ;
		}

		//  Computes appropriate low watermark from the given high watermark.
		private static int ComputeLwm (int hwm)
		{
			//  Compute the low water mark. Following point should be taken
			//  into consideration:
			//
			//  1. LWM has to be less than HWM.
			//  2. LWM cannot be set to very low value (such as zero) as after filling
			//     the queue it would start to refill only after all the messages are
			//     read from it and thus unnecessarily hold the progress back.
			//  3. LWM cannot be set to very high value (such as HWM-1) as it would
			//     result in lock-step filling of the queue - if a single message is
			//     read from a full queue, writer thread is resumed to write exactly one
			//     message to the queue and go back to sleep immediately. This would
			//     result in low performance.
			//
			//  Given the 3. it would be good to keep HWM and LWM as far apart as
			//  possible to reduce the thread switching overhead to almost zero,
			//  say HWM-LWM should be max_wm_delta.
			//
			//  That done, we still we have to account for the cases where
			//  HWM < max_wm_delta thus driving LWM to negative numbers.
			//  Let's make LWM 1/2 of HWM in such cases.
			int result = (hwm > Config.MaxWatermarkDelta * 2) ?
			                                                   	hwm - Config.MaxWatermarkDelta : (hwm + 1) / 2;

			return result;
		}
	

		//  Handler for delimiter read from the pipe.
		private void Delimit ()
		{
			if (m_state == State.Active) {
				m_state = State.Delimited;
				return;
			}

			if (m_state == State.Pending) {
				m_outpipe = null;
				SendPipeTermAck (m_peer);
				m_state = State.Terminating;
				return;
			}

			//  Delimiter in any other state is invalid.
			Debug.Assert(false);
		}

 
		//  Temporaraily disconnects the inbound message stream and drops
		//  all the messages on the fly. Causes 'hiccuped' event to be generated
		//  in the peer.
		public void Hiccup() {
			//  If termination is already under way do nothing.
			if (m_state != State.Active)
				return;

			//  We'll drop the pointer to the inpipe. From now on, the peer is
			//  responsible for deallocating it.
			m_inpipe = null;

			//  Create new inpipe.
			m_inpipe = new YPipe<Msg>(Config.MessagePipeGranularity);
			m_inActive = true;

			//  Notify the peer about the hiccup.
			SendHiccup (m_peer, m_inpipe);

		}



    
		public override String ToString() {
			return base.ToString() + "[" + m_parent + "]";
		}


	}
}
>>>>>>> f1783dd2
<|MERGE_RESOLUTION|>--- conflicted
+++ resolved
@@ -1,4 +1,3 @@
-<<<<<<< HEAD
 /*
     Copyright (c) 2009-2011 250bpm s.r.o.
     Copyright (c) 2007-2009 iMatix Corporation
@@ -547,555 +546,4 @@
 
 
 	}
-}
-=======
-/*
-    Copyright (c) 2009-2011 250bpm s.r.o.
-    Copyright (c) 2007-2009 iMatix Corporation
-    Copyright (c) 2011 VMware, Inc.
-    Copyright (c) 2007-2011 Other contributors as noted in the AUTHORS file
-
-    This file is part of 0MQ.
-
-    0MQ is free software; you can redistribute it and/or modify it under
-    the terms of the GNU Lesser General Public License as published by
-    the Free Software Foundation; either version 3 of the License, or
-    (at your option) any later version.
-
-    0MQ is distributed in the hope that it will be useful,
-    but WITHOUT ANY WARRANTY; without even the implied warranty of
-    MERCHANTABILITY or FITNESS FOR A PARTICULAR PURPOSE.  See the
-    GNU Lesser General Public License for more details.
-
-    You should have received a copy of the GNU Lesser General Public License
-    along with this program.  If not, see <http://www.gnu.org/licenses/>.
-*/
-
-using System;
-using System.Diagnostics;
-
-//import org.slf4j.Logger;
-//import org.slf4j.LoggerFactory;
-
-//  Note that pipe can be stored in three different arrays.
-//  The array of inbound pipes (1), the array of outbound pipes (2) and
-//  the generic array of pipes to deallocate (3).
-namespace NetMQ.zmq
-{
-	public class Pipe : ZObject {
-
-		//private static Logger LOG = LoggerFactory.getLogger(Pipe.class);
-    
-		public interface IPipeEvents {
-
-			void ReadActivated(Pipe pipe);
-			void WriteActivated(Pipe pipe);
-			void Hiccuped(Pipe pipe);
-			void Terminated(Pipe pipe);
-        
-
-		}
-		//  Underlying pipes for both directions.
-		private YPipe<Msg> m_inpipe;
-		private YPipe<Msg> m_outpipe;
-
-		//  Can the pipe be read from / written to?
-		private bool m_inActive;
-		private bool m_outActive;
-
-		//  High watermark for the outbound pipe.
-		private readonly int m_hwm;
-
-		//  Low watermark for the inbound pipe.
-		private readonly int m_lwm;
-
-		//  Number of messages read and written so far.
-		private long m_msgsRead;
-		private long m_msgsWritten;
-
-		//  Last received peer's msgs_read. The actual number in the peer
-		//  can be higher at the moment.
-		private long m_peersMsgsRead;
-
-		//  The pipe object on the other side of the pipepair.
-		private Pipe m_peer;
-
-		//  Sink to send events to.
-		private IPipeEvents m_sink;
-    
-		//  State of the pipe endpoint. Active is common state before any
-		//  termination begins. Delimited means that delimiter was read from
-		//  pipe before term command was received. Pending means that term
-		//  command was already received from the peer but there are still
-		//  pending messages to read. Terminating means that all pending
-		//  messages were already read and all we are waiting for is ack from
-		//  the peer. Terminated means that 'terminate' was explicitly called
-		//  by the user. Double_terminated means that user called 'terminate'
-		//  and then we've got term command from the peer as well.
-		enum State {
-			Active,
-			Delimited,
-			Pending,
-			Terminating,
-			Terminated,
-			DoubleTerminated
-		} ;
-		private State m_state;
-
-		//  If true, we receive all the pending inbound messages before
-		//  terminating. If false, we terminate immediately when the peer
-		//  asks us to.
-		private bool m_delay;
-
-		//  Identity of the writer. Used uniquely by the reader side.
-
-		private readonly ZObject m_parent;
-    
-		//  Constructor is private. Pipe can only be created using
-		//  pipepair function.
-		private Pipe (ZObject parent, YPipe<Msg> inpipe, YPipe<Msg> outpipe,
-		              int inhwm, int outhwm, bool delay) : base(parent)
-		{
-			m_parent = parent;
-			m_inpipe = inpipe;
-			m_outpipe = outpipe;
-			m_inActive = true;
-			m_outActive = true;
-			m_hwm = outhwm;
-			m_lwm = ComputeLwm (inhwm);
-			m_msgsRead = 0;
-			m_msgsWritten = 0;
-			m_peersMsgsRead = 0;
-			m_peer = null ;
-			m_sink = null ;
-			m_state = State.Active;
-			m_delay = delay;					
-		}
-	
-		//  Create a pipepair for bi-directional transfer of messages.
-		//  First HWM is for messages passed from first pipe to the second pipe.
-		//  Second HWM is for messages passed from second pipe to the first pipe.
-		//  Delay specifies how the pipe behaves when the peer terminates. If true
-		//  pipe receives all the pending messages before terminating, otherwise it
-		//  terminates straight away.
-		public static void Pipepair(ZObject[] parents, Pipe[] pipes, int[] hwms,
-		                            bool[] delays) {
-		
-			//   Creates two pipe objects. These objects are connected by two ypipes,
-			//   each to pass messages in one direction.
-	            
-			YPipe<Msg> upipe1 = new YPipe<Msg>(Config.MessagePipeGranularity);
-			YPipe<Msg> upipe2 = new YPipe<Msg>(Config.MessagePipeGranularity);
-	            
-			pipes [0] = new Pipe(parents [0], upipe1, upipe2,
-			                      hwms [1], hwms [0], delays [0]);
-			pipes [1] = new Pipe(parents [1], upipe2, upipe1,
-			                      hwms [0], hwms [1], delays [1]);
-	            
-			pipes [0].SetPeer (pipes [1]);
-			pipes [1].SetPeer (pipes [0]);
-
-		                            }
-	
-		//  Pipepair uses this function to let us know about
-		//  the peer pipe object.
-		private void SetPeer (Pipe peer)
-		{
-			//  Peer can be set once only.
-			Debug.Assert(peer != null);
-			m_peer = peer;
-		}
-    
-		//  Specifies the object to send events to.
-		public void SetEventSink(IPipeEvents sink) {
-			Debug.Assert(m_sink == null);
-			m_sink = sink;
-		}
-
-		public Blob Identity { get; set; }
-
-		//  Returns true if there is at least one message to read in the pipe.
-		public bool CheckRead() {
-			if (!m_inActive || (m_state != State.Active && m_state != State.Pending))
-				return false;
-
-			//  Check if there's an item in the pipe.
-			if (!m_inpipe.CheckRead ()) {
-				m_inActive = false;
-				return false;
-			}
-
-			//  If the next item in the pipe is message delimiter,
-			//  initiate termination process.
-			if (IsDelimiter(m_inpipe.Probe ())) {
-				Msg msg = m_inpipe.Read ();
-				Debug.Assert(msg != null);
-				Delimit ();
-				return false;
-			}
-
-			return true;
-		}
-    
-
-		//  Reads a message to the underlying pipe.
-		public Msg Read()
-		{
-			if (!m_inActive || (m_state != State.Active && m_state != State.Pending))
-				return null;
-
-			Msg msg = m_inpipe.Read ();
-
-			if (msg == null) {
-				m_inActive = false;
-				return null;
-			}
-
-			//  If delimiter was read, start termination process of the pipe.
-			if (msg.IsDelimiter ) {
-				Delimit ();
-				return null;
-			}
-
-			if (!msg.HasMore)
-				m_msgsRead++;
-
-			if (m_lwm > 0 && m_msgsRead % m_lwm == 0)
-				SendActivateWrite (m_peer, m_msgsRead);
-
-			return msg;
-		}
-    
-		//  Checks whether messages can be written to the pipe. If writing
-		//  the message would cause high watermark the function returns false.
-		public bool CheckWrite ()
-		{
-			if (!m_outActive || m_state != State.Active)
-				return false;
-
-			bool full = m_hwm > 0 && m_msgsWritten - m_peersMsgsRead == (long) (m_hwm);
-
-			if (full) {
-				m_outActive = false;
-				return false;
-			}
-
-			return true;
-		}
-
-		//  Writes a message to the underlying pipe. Returns false if the
-		//  message cannot be written because high watermark was reached.
-		public bool Write (Msg msg)
-		{
-			if (!CheckWrite ())
-				return false;
-
-			bool more = msg.HasMore;
-			m_outpipe.Write (msg, more);
-			//if (LOG.isDebugEnabled()) {
-			//    LOG.debug(parent.ToString() + " write " + msg_);
-			//}
-
-			if (!more)
-				m_msgsWritten++;
-
-			return true;
-		}
-
-
-		//  Remove unfinished parts of the outbound message from the pipe.
-		public void Rollback ()
-		{
-			//  Remove incomplete message from the outbound pipe.
-			Msg msg;
-			if (m_outpipe!= null) {
-				while ((msg = m_outpipe.Unwrite ()) != null) {
-					Debug.Assert((msg.Flags & MsgFlags.More) != 0);
-					//msg.close ();
-				}
-			}
-		}
-    
-		//  Flush the messages downsteam.
-		public void Flush ()
-		{
-			//  The peer does not exist anymore at this point.
-			if (m_state == State.Terminating)
-				return;
-
-			if (m_outpipe != null && !m_outpipe.Flush ()) {
-				SendActivateRead (m_peer);
-			} 
-		}
-
-
-		override
-			protected void ProcessActivateRead ()
-		{
-			if (!m_inActive && (m_state == State.Active || m_state == State.Pending)) {
-				m_inActive = true;
-				m_sink.ReadActivated (this);
-			}
-		}
-
-		override
-			protected void ProcessActivateWrite (long msgsRead)
-		{
-			//  Remember the peers's message sequence number.
-			m_peersMsgsRead = msgsRead;
-
-			if (!m_outActive && m_state == State.Active) {
-				m_outActive = true;
-				m_sink.WriteActivated (this);
-			}
-		}
-
-
-		protected override void ProcessHiccup(Object pipe)
-		{
-			//  Destroy old outpipe. Note that the read end of the pipe was already
-			//  migrated to this thread.
-			Debug.Assert(m_outpipe != null);
-			m_outpipe.Flush ();
-			while (m_outpipe.Read () !=null) {
-			}
-
-			//  Plug in the new outpipe.
-			Debug.Assert(pipe != null);
-			m_outpipe = (YPipe<Msg>) pipe;
-			m_outActive = true;
-
-			//  If appropriate, notify the user about the hiccup.
-			if (m_state == State.Active)
-				m_sink.Hiccuped (this);
-		}
-    
-		override
-			protected void ProcessPipeTerm ()
-		{
-			//  This is the simple case of peer-induced termination. If there are no
-			//  more pending messages to read, or if the pipe was configured to drop
-			//  pending messages, we can move directly to the terminating state.
-			//  Otherwise we'll hang up in pending state till all the pending messages
-			//  are sent.
-			if (m_state == State.Active) {
-				if (!m_delay) {
-					m_state = State.Terminating;
-					m_outpipe = null;
-					SendPipeTermAck (m_peer);
-				}
-				else
-					m_state = State.Pending;
-				return;
-			}
-
-			//  Delimiter happened to arrive before the term command. Now we have the
-			//  term command as well, so we can move straight to terminating state.
-			if (m_state == State.Delimited) {
-				m_state = State.Terminating;
-				m_outpipe = null;
-				SendPipeTermAck (m_peer);
-				return;
-			}
-
-			//  This is the case where both ends of the pipe are closed in parallel.
-			//  We simply reply to the request by ack and continue waiting for our
-			//  own ack.
-			if (m_state == State.Terminated) {
-				m_state = State.DoubleTerminated;
-				m_outpipe = null;
-				SendPipeTermAck (m_peer);
-				return;
-			}
-
-			//  pipe_term is invalid in other states.
-			Debug.Assert(false);
-		}
-    
-		override
-			protected void ProcessPipeTermAck ()
-		{
-			//  Notify the user that all the references to the pipe should be dropped.
-			Debug.Assert(m_sink!=null);
-			m_sink.Terminated (this);
-
-			//  In terminating and double_terminated states there's nothing to do.
-			//  Simply deallocate the pipe. In terminated state we have to ack the
-			//  peer before deallocating this side of the pipe. All the other states
-			//  are invalid.
-			if (m_state == State.Terminated) {
-				m_outpipe = null;
-				SendPipeTermAck (m_peer);
-			}
-			else
-				Debug.Assert(m_state == State.Terminating || m_state == State.DoubleTerminated);
-
-			//  We'll deallocate the inbound pipe, the peer will deallocate the outbound
-			//  pipe (which is an inbound pipe from its point of view).
-			//  First, delete all the unread messages in the pipe. We have to do it by
-			//  hand because msg_t doesn't have automatic destructor. Then deallocate
-			//  the ypipe itself.
-			while (m_inpipe.Read () != null) {
-			}
-        
-			m_inpipe = null;
-
-			//  Deallocate the pipe object
-		}
-
-		//  Ask pipe to terminate. The termination will happen asynchronously
-		//  and user will be notified about actual deallocation by 'terminated'
-		//  event. If delay is true, the pending messages will be processed
-		//  before actual shutdown.
-		public void Terminate (bool delay)
-		{
-			//  Overload the value specified at pipe creation.
-			m_delay = delay;
-
-			//  If terminate was already called, we can ignore the duplicit invocation.
-			if (m_state == State.Terminated || m_state == State.DoubleTerminated)
-				return;
-
-				//  If the pipe is in the phase of async termination, it's going to
-				//  closed anyway. No need to do anything special here.
-			else if (m_state == State.Terminating)
-				return;
-
-				//  The simple sync termination case. Ask the peer to terminate and wait
-				//  for the ack.
-			else if (m_state == State.Active) {
-				SendPipeTerm (m_peer);
-				m_state = State.Terminated;
-			}
-
-				//  There are still pending messages available, but the user calls
-				//  'terminate'. We can act as if all the pending messages were read.
-			else if (m_state == State.Pending && !m_delay) {
-				m_outpipe = null;
-				SendPipeTermAck (m_peer);
-				m_state = State.Terminating;
-			}
-
-				//  If there are pending messages still availabe, do nothing.
-			else if (m_state == State.Pending) {
-			}
-
-				//  We've already got delimiter, but not term command yet. We can ignore
-				//  the delimiter and ack synchronously terminate as if we were in
-				//  active state.
-			else if (m_state == State.Delimited) {
-				SendPipeTerm (m_peer);
-				m_state = State.Terminated;
-			}
-
-				//  There are no other states.
-			else
-				Debug.Assert(false);
-
-			//  Stop outbound flow of messages.
-			m_outActive = false;
-
-			if (m_outpipe != null) {
-
-				//  Drop any unfinished outbound messages.
-				Rollback ();
-
-				//  Write the delimiter into the pipe. Note that watermarks are not
-				//  checked; thus the delimiter can be written even when the pipe is full.
-            
-				Msg msg = new Msg();
-				msg.InitDelimiter ();
-				m_outpipe.Write (msg, false);
-				Flush ();
-            
-			}
-		}
-    
-
-		//  Returns true if the message is delimiter; false otherwise.
-		private static bool IsDelimiter(Msg msg) {
-			return msg.IsDelimiter ;
-		}
-
-		//  Computes appropriate low watermark from the given high watermark.
-		private static int ComputeLwm (int hwm)
-		{
-			//  Compute the low water mark. Following point should be taken
-			//  into consideration:
-			//
-			//  1. LWM has to be less than HWM.
-			//  2. LWM cannot be set to very low value (such as zero) as after filling
-			//     the queue it would start to refill only after all the messages are
-			//     read from it and thus unnecessarily hold the progress back.
-			//  3. LWM cannot be set to very high value (such as HWM-1) as it would
-			//     result in lock-step filling of the queue - if a single message is
-			//     read from a full queue, writer thread is resumed to write exactly one
-			//     message to the queue and go back to sleep immediately. This would
-			//     result in low performance.
-			//
-			//  Given the 3. it would be good to keep HWM and LWM as far apart as
-			//  possible to reduce the thread switching overhead to almost zero,
-			//  say HWM-LWM should be max_wm_delta.
-			//
-			//  That done, we still we have to account for the cases where
-			//  HWM < max_wm_delta thus driving LWM to negative numbers.
-			//  Let's make LWM 1/2 of HWM in such cases.
-			int result = (hwm > Config.MaxWatermarkDelta * 2) ?
-			                                                   	hwm - Config.MaxWatermarkDelta : (hwm + 1) / 2;
-
-			return result;
-		}
-	
-
-		//  Handler for delimiter read from the pipe.
-		private void Delimit ()
-		{
-			if (m_state == State.Active) {
-				m_state = State.Delimited;
-				return;
-			}
-
-			if (m_state == State.Pending) {
-				m_outpipe = null;
-				SendPipeTermAck (m_peer);
-				m_state = State.Terminating;
-				return;
-			}
-
-			//  Delimiter in any other state is invalid.
-			Debug.Assert(false);
-		}
-
- 
-		//  Temporaraily disconnects the inbound message stream and drops
-		//  all the messages on the fly. Causes 'hiccuped' event to be generated
-		//  in the peer.
-		public void Hiccup() {
-			//  If termination is already under way do nothing.
-			if (m_state != State.Active)
-				return;
-
-			//  We'll drop the pointer to the inpipe. From now on, the peer is
-			//  responsible for deallocating it.
-			m_inpipe = null;
-
-			//  Create new inpipe.
-			m_inpipe = new YPipe<Msg>(Config.MessagePipeGranularity);
-			m_inActive = true;
-
-			//  Notify the peer about the hiccup.
-			SendHiccup (m_peer, m_inpipe);
-
-		}
-
-
-
-    
-		public override String ToString() {
-			return base.ToString() + "[" + m_parent + "]";
-		}
-
-
-	}
-}
->>>>>>> f1783dd2
+}